--- conflicted
+++ resolved
@@ -73,14 +73,10 @@
 host = os.getenv("R2R_HOST", os.getenv("HOST", "0.0.0.0"))
 port = int(os.getenv("R2R_PORT", "7272"))
 
-<<<<<<< HEAD
-logger.info(
+logging.info(
     f"Environment R2R_IMAGE: {os.getenv('R2R_IMAGE')}",
 )
-logger.info(
-=======
 logging.info(
->>>>>>> 2e57a515
     f"Environment R2R_CONFIG_NAME: {'None' if config_name is None else config_name}"
 )
 logging.info(
