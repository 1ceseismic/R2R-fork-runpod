--- conflicted
+++ resolved
@@ -5,11 +5,7 @@
 [tool.poetry]
 name = "r2r"
 readme = "README.md"
-<<<<<<< HEAD
 version = "3.3.30"
-=======
-version = "3.3.29"
->>>>>>> f92dc601
 
 description = "SciPhi R2R"
 authors = ["Owen Colegrove <owen@sciphi.ai>"]
