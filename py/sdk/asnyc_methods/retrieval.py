import uuid
from typing import Any, AsyncGenerator, Literal, Optional, Union

from shared.api.models import (
    AgentEvent,
    WrappedAgentResponse,
    WrappedEmbeddingResponse,
    WrappedLLMChatCompletion,
    WrappedRAGResponse,
    WrappedSearchResponse,
)

from ..models import (
    GenerationConfig,
    Message,
    RAGResponse,
    SearchMode,
    SearchSettings,
)
from ..sync_methods.retrieval import parse_retrieval_event


class RetrievalSDK:
<<<<<<< HEAD
    """
    SDK for interacting with documents in the v3 API (Asynchronous).
    """
=======
    """SDK for interacting with documents in the v3 API."""
>>>>>>> 2e57a515

    def __init__(self, client):
        self.client = client

<<<<<<< HEAD
    async def search(self, **kwargs) -> WrappedSearchResponse:
        """
        Conduct a vector and/or graph search (async).
=======
    async def search(
        self,
        query: str,
        search_mode: Optional[str | SearchMode] = "custom",
        search_settings: Optional[dict | SearchSettings] = None,
    ) -> WrappedSearchResponse:
        """Conduct a vector and/or graph search.
>>>>>>> 2e57a515

        Args:
            query (str): Search query to find relevant documents.
            search_mode (Optional[str | SearchMode]): Pre-configured search modes: "basic", "advanced", or "custom".
            search_settings (Optional[dict | SearchSettings]): The search configuration object. If search_mode is "custom",
                these settings are used as-is. For "basic" or "advanced", these settings
                will override the default mode configuration.

        Returns:
            WrappedSearchResponse: The search results.
        """
        # Extract the required query parameter
        query = kwargs.pop("query", None)
        if query is None:
            raise ValueError("'query' is a required parameter for search")

        # Process common parameters
        search_mode = kwargs.pop("search_mode", "custom")
        search_settings = kwargs.pop("search_settings", None)

        # Handle type conversions
        if search_mode and not isinstance(search_mode, str):
            search_mode = search_mode.value
        if search_settings and not isinstance(search_settings, dict):
            search_settings = search_settings.model_dump()

        # Build payload
        payload = {
            "query": query,
            "search_mode": search_mode,
            "search_settings": search_settings,
            **kwargs,  # Include any additional parameters
        }

        # Filter out None values
        payload = {k: v for k, v in payload.items() if v is not None}

        response_dict = await self.client._make_request(
            "POST",
            "retrieval/search",
            json=payload,
            version="v3",
        )
        return WrappedSearchResponse(**response_dict)

<<<<<<< HEAD
    async def completion(self, **kwargs):
        """
        Get a completion from the model (async).

        Args:
            messages (list[dict | Message]): List of messages to generate completion for. Each message
                should have a 'role' and 'content'.
            generation_config (Optional[dict | GenerationConfig]): Configuration for text generation.

        Returns:
            The completion response.
        """
        # Extract required parameters
        messages = kwargs.pop("messages", None)
        if messages is None:
            raise ValueError(
                "'messages' is a required parameter for completion"
            )

        # Process optional parameters
        generation_config = kwargs.pop("generation_config", None)

        # Handle type conversions
        cast_messages = [
=======
    async def completion(
        self,
        messages: list[dict | Message],
        generation_config: Optional[dict | GenerationConfig] = None,
    ) -> WrappedLLMChatCompletion:
        cast_messages: list[Message] = [
>>>>>>> 2e57a515
            Message(**msg) if isinstance(msg, dict) else msg
            for msg in messages
        ]
        if generation_config and not isinstance(generation_config, dict):
            generation_config = generation_config.model_dump()

        # Build payload
        payload = {
            "messages": [msg.model_dump() for msg in cast_messages],
            "generation_config": generation_config,
            **kwargs,  # Include any additional parameters
        }
<<<<<<< HEAD

        # Filter out None values
        payload = {k: v for k, v in payload.items() if v is not None}

        return await self.client._make_request(
=======
        response_dict = await self.client._make_request(
>>>>>>> 2e57a515
            "POST",
            "retrieval/completion",
            json=payload,
            version="v3",
        )

<<<<<<< HEAD
    async def embedding(self, **kwargs):
        """
        Generate an embedding for given text (async).

        Args:
            text (str): Text to generate embeddings for.

        Returns:
            The embedding vector.
        """
        # Extract required parameters
        text = kwargs.pop("text", None)
        if text is None:
            raise ValueError("'text' is a required parameter for embedding")

        # Build payload
        payload = {"text": text, **kwargs}  # Include any additional parameters
=======
        return WrappedLLMChatCompletion(**response_dict)

    async def embedding(
        self,
        text: str,
    ) -> WrappedEmbeddingResponse:
        data: dict[str, Any] = {
            "text": text,
        }
>>>>>>> 2e57a515

        response_dict = await self.client._make_request(
            "POST",
            "retrieval/embedding",
            data=payload,
            version="v3",
        )

        return WrappedEmbeddingResponse(**response_dict)

    async def rag(
        self, **kwargs
    ) -> WrappedRAGResponse | AsyncGenerator[RAGResponse, None]:
<<<<<<< HEAD
        """
        Conducts a Retrieval Augmented Generation (RAG) search (async).
        May return a `WrappedRAGResponse` or a streaming generator if `stream=True`.
=======
        """Conducts a Retrieval Augmented Generation (RAG) search with the
        given query.
>>>>>>> 2e57a515

        Args:
            query (str): The search query.
            rag_generation_config (Optional[dict | GenerationConfig]): Configuration for RAG generation.
            search_mode (Optional[str | SearchMode]): Pre-configured search modes: "basic", "advanced", or "custom".
            search_settings (Optional[dict | SearchSettings]): The search configuration object.
            task_prompt (Optional[str]): Optional custom prompt to override default.
            include_title_if_available (Optional[bool]): Include document titles in responses when available.
            include_web_search (Optional[bool]): Include web search results provided to the LLM.

        Returns:
            Either a WrappedRAGResponse or an AsyncGenerator for streaming.
        """
        # Extract required parameters
        query = kwargs.pop("query", None)
        if query is None:
            raise ValueError("'query' is a required parameter for rag")

        # Process optional parameters
        rag_generation_config = kwargs.pop("rag_generation_config", None)
        search_mode = kwargs.pop("search_mode", "custom")
        search_settings = kwargs.pop("search_settings", None)
        task_prompt = kwargs.pop("task_prompt", None)
        include_title_if_available = kwargs.pop(
            "include_title_if_available", False
        )
        include_web_search = kwargs.pop("include_web_search", False)

        # Handle type conversions
        if rag_generation_config and not isinstance(
            rag_generation_config, dict
        ):
            rag_generation_config = rag_generation_config.model_dump()
        if search_mode and not isinstance(search_mode, str):
            search_mode = search_mode.value
        if search_settings and not isinstance(search_settings, dict):
            search_settings = search_settings.model_dump()

        # Build payload
        payload = {
            "query": query,
            "rag_generation_config": rag_generation_config,
            "search_mode": search_mode,
            "search_settings": search_settings,
            "task_prompt": task_prompt,
            "include_title_if_available": include_title_if_available,
            "include_web_search": include_web_search,
            **kwargs,  # Include any additional parameters
        }

        # Filter out None values
        payload = {k: v for k, v in payload.items() if v is not None}

        # Check if streaming is enabled
        is_stream = False
        if rag_generation_config and rag_generation_config.get(
            "stream", False
        ):
            is_stream = True

        if is_stream:
            # Return an async streaming generator
            raw_stream = self.client._make_streaming_request(
                "POST",
                "retrieval/rag",
                json=payload,
                version="v3",
            )
            # Wrap each raw SSE event with parse_rag_event
            return (parse_retrieval_event(event) for event in raw_stream)

        # Otherwise, request fully and parse response
        response_dict = await self.client._make_request(
            "POST",
            "retrieval/rag",
            json=payload,
            version="v3",
        )
        return WrappedRAGResponse(**response_dict)

    async def agent(
<<<<<<< HEAD
        self, **kwargs
    ) -> WrappedAgentResponse | AsyncGenerator[AgentEvent, None]:
        """
        Performs a single turn in a conversation with a RAG agent (async).
        May return a `WrappedAgentResponse` or a streaming generator if `stream=True`.
=======
        self,
        message: Optional[dict | Message] = None,
        rag_generation_config: Optional[dict | GenerationConfig] = None,
        search_mode: Optional[str | SearchMode] = "custom",
        search_settings: Optional[dict | SearchSettings] = None,
        task_prompt_override: Optional[str] = None,
        include_title_if_available: Optional[bool] = False,
        conversation_id: Optional[str] = None,
        tools: Optional[list[dict]] = None,
        max_tool_context_length: Optional[int] = None,
        use_system_context: Optional[bool] = True,
    ) -> WrappedAgentResponse | AsyncGenerator[Message, None]:
        """Performs a single turn in a conversation with a RAG agent.
>>>>>>> 2e57a515

        Args:
            message (Optional[dict | Message]): Current message to process.
            messages (Optional[list[dict | Message]]): List of messages (deprecated, use message instead).
            rag_generation_config (Optional[dict | GenerationConfig]): Configuration for RAG generation in 'rag' mode.
            research_generation_config (Optional[dict | GenerationConfig]): Configuration for generation in 'research' mode.
            search_mode (Optional[str | SearchMode]): Pre-configured search modes: "basic", "advanced", or "custom".
            search_settings (Optional[dict | SearchSettings]): The search configuration object.
            task_prompt (Optional[str]): Optional custom prompt to override default.
            include_title_if_available (Optional[bool]): Include document titles from search results.
            conversation_id (Optional[Union[str, uuid.UUID]]): ID of the conversation.
            tools (Optional[list[str]]): List of tools to execute (deprecated).
            rag_tools (Optional[list[str]]): List of tools to enable for RAG mode.
            research_tools (Optional[list[str]]): List of tools to enable for Research mode.
            max_tool_context_length (Optional[int]): Maximum length of returned tool context.
            use_system_context (Optional[bool]): Use extended prompt for generation.
            mode (Optional[Literal["rag", "research"]]): Mode to use for generation: 'rag' or 'research'.

        Returns:
            Either a WrappedAgentResponse or an AsyncGenerator for streaming.
        """
        # Extract parameters
        message = kwargs.pop("message", None)
        messages = kwargs.pop("messages", None)  # Deprecated
        rag_generation_config = kwargs.pop("rag_generation_config", None)
        research_generation_config = kwargs.pop(
            "research_generation_config", None
        )
        search_mode = kwargs.pop("search_mode", "custom")
        search_settings = kwargs.pop("search_settings", None)
        task_prompt = kwargs.pop("task_prompt", None)
        include_title_if_available = kwargs.pop(
            "include_title_if_available", True
        )
        conversation_id = kwargs.pop("conversation_id", None)
        tools = kwargs.pop("tools", None)  # Deprecated
        rag_tools = kwargs.pop("rag_tools", None)
        research_tools = kwargs.pop("research_tools", None)
        max_tool_context_length = kwargs.pop("max_tool_context_length", 32768)
        use_system_context = kwargs.pop("use_system_context", True)
        mode = kwargs.pop("mode", "rag")

        # Handle type conversions
        if message and isinstance(message, dict):
            message = Message(**message).model_dump()
        elif message:
            message = message.model_dump()

        if rag_generation_config and not isinstance(
            rag_generation_config, dict
        ):
            rag_generation_config = rag_generation_config.model_dump()

        if research_generation_config and not isinstance(
            research_generation_config, dict
        ):
            research_generation_config = (
                research_generation_config.model_dump()
            )

        if search_mode and not isinstance(search_mode, str):
            search_mode = search_mode.value

        if search_settings and not isinstance(search_settings, dict):
            search_settings = search_settings.model_dump()

        # Build payload
        payload = {
            "message": message,
            "messages": messages,  # Deprecated but included for backward compatibility
            "rag_generation_config": rag_generation_config,
            "research_generation_config": research_generation_config,
            "search_mode": search_mode,
            "search_settings": search_settings,
            "task_prompt": task_prompt,
            "include_title_if_available": include_title_if_available,
            "conversation_id": (
                str(conversation_id) if conversation_id else None
            ),
            "tools": tools,  # Deprecated but included for backward compatibility
            "rag_tools": rag_tools,
            "research_tools": research_tools,
            "max_tool_context_length": max_tool_context_length,
            "use_system_context": use_system_context,
            "mode": mode,
            **kwargs,  # Include any additional parameters
        }

        # Remove None values
        payload = {k: v for k, v in payload.items() if v is not None}

        # Check if streaming is enabled
        is_stream = False
        if rag_generation_config and rag_generation_config.get(
            "stream", False
        ):
            is_stream = True
        elif (
            research_generation_config
            and mode == "research"
            and research_generation_config.get("stream", False)
        ):
            is_stream = True

        if is_stream:
            # Return an async streaming generator
            raw_stream = self.client._make_streaming_request(
                "POST",
                "retrieval/agent",
                json=payload,
                version="v3",
            )
            # Parse each event in the stream
            return (parse_retrieval_event(event) for event in raw_stream)

        response_dict = await self.client._make_request(
            "POST",
            "retrieval/agent",
            json=payload,
            version="v3",
        )
<<<<<<< HEAD
        return WrappedAgentResponse(**response_dict)
=======

        return WrappedAgentResponse(**response_dict)

    async def reasoning_agent(
        self,
        message: Optional[dict | Message] = None,
        rag_generation_config: Optional[dict | GenerationConfig] = None,
        conversation_id: Optional[str] = None,
        tools: Optional[list[dict]] = None,
        max_tool_context_length: Optional[int] = None,
    ) -> WrappedAgentResponse | AsyncGenerator[Message, None]:
        """Performs a single turn in a conversation with a RAG agent.

        Args:
            message (Optional[dict | Message]): The message to send to the agent.
            search_settings (Optional[dict | SearchSettings]): Vector search settings.
            task_prompt_override (Optional[str]): Task prompt override.
            include_title_if_available (Optional[bool]): Include the title if available.

        Returns:
            WrappedAgentResponse, AsyncGenerator[Message, None]]: The agent response.
        """
        if rag_generation_config and not isinstance(
            rag_generation_config, dict
        ):
            rag_generation_config = rag_generation_config.model_dump()

        data: dict[str, Any] = {
            "rag_generation_config": rag_generation_config or {},
            "conversation_id": (
                str(conversation_id) if conversation_id else None
            ),
            "tools": tools,
            "max_tool_context_length": max_tool_context_length,
        }

        if message:
            cast_message: Message = (
                Message(**message) if isinstance(message, dict) else message
            )
            data["message"] = cast_message.model_dump()
        if rag_generation_config and rag_generation_config.get(  # type: ignore
            "stream", False
        ):
            return self.client._make_streaming_request(
                "POST",
                "retrieval/reasoning_agent",
                json=data,
                version="v3",
            )
        else:
            return await self.client._make_request(
                "POST",
                "retrieval/reasoning_agent",
                json=data,
                version="v3",
            )
>>>>>>> 2e57a515
<|MERGE_RESOLUTION|>--- conflicted
+++ resolved
@@ -1,50 +1,30 @@
-import uuid
-from typing import Any, AsyncGenerator, Literal, Optional, Union
+from typing import AsyncGenerator
 
 from shared.api.models import (
     AgentEvent,
     WrappedAgentResponse,
-    WrappedEmbeddingResponse,
-    WrappedLLMChatCompletion,
     WrappedRAGResponse,
     WrappedSearchResponse,
 )
 
 from ..models import (
-    GenerationConfig,
     Message,
     RAGResponse,
-    SearchMode,
-    SearchSettings,
 )
 from ..sync_methods.retrieval import parse_retrieval_event
 
 
 class RetrievalSDK:
-<<<<<<< HEAD
     """
     SDK for interacting with documents in the v3 API (Asynchronous).
     """
-=======
-    """SDK for interacting with documents in the v3 API."""
->>>>>>> 2e57a515
 
     def __init__(self, client):
         self.client = client
 
-<<<<<<< HEAD
     async def search(self, **kwargs) -> WrappedSearchResponse:
         """
         Conduct a vector and/or graph search (async).
-=======
-    async def search(
-        self,
-        query: str,
-        search_mode: Optional[str | SearchMode] = "custom",
-        search_settings: Optional[dict | SearchSettings] = None,
-    ) -> WrappedSearchResponse:
-        """Conduct a vector and/or graph search.
->>>>>>> 2e57a515
 
         Args:
             query (str): Search query to find relevant documents.
@@ -90,7 +70,6 @@
         )
         return WrappedSearchResponse(**response_dict)
 
-<<<<<<< HEAD
     async def completion(self, **kwargs):
         """
         Get a completion from the model (async).
@@ -115,14 +94,6 @@
 
         # Handle type conversions
         cast_messages = [
-=======
-    async def completion(
-        self,
-        messages: list[dict | Message],
-        generation_config: Optional[dict | GenerationConfig] = None,
-    ) -> WrappedLLMChatCompletion:
-        cast_messages: list[Message] = [
->>>>>>> 2e57a515
             Message(**msg) if isinstance(msg, dict) else msg
             for msg in messages
         ]
@@ -135,22 +106,17 @@
             "generation_config": generation_config,
             **kwargs,  # Include any additional parameters
         }
-<<<<<<< HEAD
 
         # Filter out None values
         payload = {k: v for k, v in payload.items() if v is not None}
 
         return await self.client._make_request(
-=======
-        response_dict = await self.client._make_request(
->>>>>>> 2e57a515
             "POST",
             "retrieval/completion",
             json=payload,
             version="v3",
         )
 
-<<<<<<< HEAD
     async def embedding(self, **kwargs):
         """
         Generate an embedding for given text (async).
@@ -168,38 +134,20 @@
 
         # Build payload
         payload = {"text": text, **kwargs}  # Include any additional parameters
-=======
-        return WrappedLLMChatCompletion(**response_dict)
-
-    async def embedding(
-        self,
-        text: str,
-    ) -> WrappedEmbeddingResponse:
-        data: dict[str, Any] = {
-            "text": text,
-        }
->>>>>>> 2e57a515
-
-        response_dict = await self.client._make_request(
+
+        return await self.client._make_request(
             "POST",
             "retrieval/embedding",
             data=payload,
             version="v3",
         )
-
-        return WrappedEmbeddingResponse(**response_dict)
 
     async def rag(
         self, **kwargs
     ) -> WrappedRAGResponse | AsyncGenerator[RAGResponse, None]:
-<<<<<<< HEAD
         """
         Conducts a Retrieval Augmented Generation (RAG) search (async).
         May return a `WrappedRAGResponse` or a streaming generator if `stream=True`.
-=======
-        """Conducts a Retrieval Augmented Generation (RAG) search with the
-        given query.
->>>>>>> 2e57a515
 
         Args:
             query (str): The search query.
@@ -281,27 +229,11 @@
         return WrappedRAGResponse(**response_dict)
 
     async def agent(
-<<<<<<< HEAD
         self, **kwargs
     ) -> WrappedAgentResponse | AsyncGenerator[AgentEvent, None]:
         """
         Performs a single turn in a conversation with a RAG agent (async).
         May return a `WrappedAgentResponse` or a streaming generator if `stream=True`.
-=======
-        self,
-        message: Optional[dict | Message] = None,
-        rag_generation_config: Optional[dict | GenerationConfig] = None,
-        search_mode: Optional[str | SearchMode] = "custom",
-        search_settings: Optional[dict | SearchSettings] = None,
-        task_prompt_override: Optional[str] = None,
-        include_title_if_available: Optional[bool] = False,
-        conversation_id: Optional[str] = None,
-        tools: Optional[list[dict]] = None,
-        max_tool_context_length: Optional[int] = None,
-        use_system_context: Optional[bool] = True,
-    ) -> WrappedAgentResponse | AsyncGenerator[Message, None]:
-        """Performs a single turn in a conversation with a RAG agent.
->>>>>>> 2e57a515
 
         Args:
             message (Optional[dict | Message]): Current message to process.
@@ -423,64 +355,4 @@
             json=payload,
             version="v3",
         )
-<<<<<<< HEAD
-        return WrappedAgentResponse(**response_dict)
-=======
-
-        return WrappedAgentResponse(**response_dict)
-
-    async def reasoning_agent(
-        self,
-        message: Optional[dict | Message] = None,
-        rag_generation_config: Optional[dict | GenerationConfig] = None,
-        conversation_id: Optional[str] = None,
-        tools: Optional[list[dict]] = None,
-        max_tool_context_length: Optional[int] = None,
-    ) -> WrappedAgentResponse | AsyncGenerator[Message, None]:
-        """Performs a single turn in a conversation with a RAG agent.
-
-        Args:
-            message (Optional[dict | Message]): The message to send to the agent.
-            search_settings (Optional[dict | SearchSettings]): Vector search settings.
-            task_prompt_override (Optional[str]): Task prompt override.
-            include_title_if_available (Optional[bool]): Include the title if available.
-
-        Returns:
-            WrappedAgentResponse, AsyncGenerator[Message, None]]: The agent response.
-        """
-        if rag_generation_config and not isinstance(
-            rag_generation_config, dict
-        ):
-            rag_generation_config = rag_generation_config.model_dump()
-
-        data: dict[str, Any] = {
-            "rag_generation_config": rag_generation_config or {},
-            "conversation_id": (
-                str(conversation_id) if conversation_id else None
-            ),
-            "tools": tools,
-            "max_tool_context_length": max_tool_context_length,
-        }
-
-        if message:
-            cast_message: Message = (
-                Message(**message) if isinstance(message, dict) else message
-            )
-            data["message"] = cast_message.model_dump()
-        if rag_generation_config and rag_generation_config.get(  # type: ignore
-            "stream", False
-        ):
-            return self.client._make_streaming_request(
-                "POST",
-                "retrieval/reasoning_agent",
-                json=data,
-                version="v3",
-            )
-        else:
-            return await self.client._make_request(
-                "POST",
-                "retrieval/reasoning_agent",
-                json=data,
-                version="v3",
-            )
->>>>>>> 2e57a515
+        return WrappedAgentResponse(**response_dict)